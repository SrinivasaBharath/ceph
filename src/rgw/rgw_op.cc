--- conflicted
+++ resolved
@@ -1311,14 +1311,7 @@
     policy.encode(bl);
     attrs[RGW_ATTR_ACL] = bl;
   }
-<<<<<<< HEAD
   ret = store->set_attrs(s->obj_ctx, obj, attrs, &rmattrs);
-
-done:
-  send_response();
-=======
-  ret = rgwstore->set_attrs(s->obj_ctx, obj, attrs, &rmattrs);
->>>>>>> 3091b5f5
 }
 
 int RGWDeleteObj::verify_permission()
@@ -1839,14 +1832,7 @@
 
   // remove the upload obj
   meta_obj.init_ns(s->bucket, meta_oid, mp_ns);
-<<<<<<< HEAD
   store->delete_obj(s->obj_ctx, meta_obj);
-
-done:
-  send_response();
-=======
-  rgwstore->delete_obj(s->obj_ctx, meta_obj);
->>>>>>> 3091b5f5
 }
 
 int RGWAbortMultipart::verify_permission()
@@ -1918,14 +1904,7 @@
   mp.init(s->object_str, upload_id);
   meta_oid = mp.get_meta();
 
-<<<<<<< HEAD
   ret = get_multiparts_info(store, s, meta_oid, parts, policy, xattrs);
-
-done:
-  send_response();
-=======
-  ret = get_multiparts_info(s, meta_oid, parts, policy, xattrs);
->>>>>>> 3091b5f5
 }
 
 int RGWListBucketMultiparts::verify_permission()
@@ -2053,15 +2032,11 @@
 
 }
 
-<<<<<<< HEAD
-int RGWHandler::init(RGWRados *_store, struct req_state *_s, FCGX_Request *fcgx)
-=======
 RGWHandler::~RGWHandler()
 {
 }
 
-int RGWHandler::init(struct req_state *_s, RGWClientIO *cio)
->>>>>>> 3091b5f5
+int RGWHandler::init(RGWRados *_store, struct req_state *_s, RGWClientIO *cio)
 {
   store = _store;
   s = _s;
@@ -2091,7 +2066,7 @@
 }
 
 
-RGWOp *RGWHandler::get_op()
+RGWOp *RGWHandler::get_op(RGWRados *store)
 {
   RGWOp *op;
   switch (s->op) {
@@ -2118,7 +2093,7 @@
   }
 
   if (op) {
-    op->init(s, this);
+    op->init(store, s, this);
   }
   return op;
 }
