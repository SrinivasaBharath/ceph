// -*- mode:C++; tab-width:8; c-basic-offset:2; indent-tabs-mode:t -*- 
// vim: ts=8 sw=2 smarttab
/*
 * Ceph - scalable distributed file system
 *
 * Copyright (C) 2004-2006 Sage Weil <sage@newdream.net>
 *
 * This is free software; you can redistribute it and/or
 * modify it under the terms of the GNU Lesser General Public
 * License version 2.1, as published by the Free Software 
 * Foundation.  See file COPYING.
 * 
 */

#include "config.h"
#include "common/errno.h"
#include "FileJournal.h"
#include "include/color.h"

#include <fcntl.h>
#include <sstream>
#include <stdio.h>
#include <sys/types.h>
#include <sys/stat.h>
#include <sys/mount.h>


#define DOUT_SUBSYS journal
#undef dout_prefix
#define dout_prefix *_dout << "journal "

const static int64_t ONE_MEG(1 << 20);

int FileJournal::_open(bool forwrite, bool create)
{
  int flags, ret;

  if (forwrite) {
    flags = O_RDWR;
    if (directio)
      flags |= O_DIRECT | O_SYNC;
  } else {
    flags = O_RDONLY;
  }
  if (create)
    flags |= O_CREAT;
  
  if (fd >= 0) {
    if (TEMP_FAILURE_RETRY(::close(fd))) {
      int err = errno;
      derr << "FileJournal::_open: error closing old fd: "
	   << cpp_strerror(err) << dendl;
    }
  }
  fd = TEMP_FAILURE_RETRY(::open(fn.c_str(), flags, 0644));
  if (fd < 0) {
    int err = errno;
    derr << "FileJournal::_open : unable to open journal: open() "
	 << "failed: " << cpp_strerror(err) << dendl;
    return -err;
  }

  struct stat st;
  ret = ::fstat(fd, &st);
  if (ret) {
    int err = errno;
    derr << "FileJournal::_open: unable to fstat journal: "
         << cpp_strerror(err) << dendl;
    return -err;
  }

  if (S_ISBLK(st.st_mode))
    ret = _open_block_device();
  else
    ret = _open_file(st.st_size, st.st_blksize, create);

  if (ret)
    return ret;

  /* We really want max_size to be a multiple of block_size. */
  max_size -= max_size % block_size;

  // static zeroed buffer for alignment padding
  delete [] zero_buf;
  zero_buf = new char[header.alignment];
  memset(zero_buf, 0, header.alignment);

  dout(1) << "_open " << fn << " fd " << fd
	  << ": " << max_size 
	  << " bytes, block size " << block_size
	  << " bytes, directio = " << directio << dendl;
  return 0;
}

int FileJournal::_open_block_device()
{
  int ret = 0;
  int64_t bdev_sz = 0;
#ifdef BLKGETSIZE64
  // ioctl block device
  ret = ::ioctl(fd, BLKGETSIZE64, &bdev_sz);
#elif BLKGETSIZE
  // hrm, try the 32 bit ioctl?
  unsigned long sectors = 0;
  ret = ::ioctl(fd, BLKGETSIZE, &sectors);
  bdev_sz = sectors * 512ULL;
#else
#error "Compile error: we don't know how to get the size of a raw block device."
#endif
  if (ret) {
    dout(0) << __func__ << ": failed to read block device size." << dendl;
    return -EIO;
  }

  /* Check for bdev_sz too small */
  if (bdev_sz < ONE_MEG) {
    dout(0) << __func__ << ": your block device must be at least "
      << ONE_MEG << " bytes to be used for a Ceph journal." << dendl;
    return -EINVAL;
  }

  int64_t conf_journal_sz(g_conf.osd_journal_size);
  conf_journal_sz <<= 20;
  if (bdev_sz < conf_journal_sz) {
    dout(0) << __func__ << ": you have configured a journal of size "
      << conf_journal_sz << ", but the block device " << fn << " is only "
      << bdev_sz << " bytes in size." << dendl;
    return -EINVAL;
  }

  if (conf_journal_sz == 0) {
    dout(10) << __func__ << ": no journal size specified in configuration. "
      << "We'll use the entire block device (size: " << bdev_sz << ")" << dendl;
    max_size = bdev_sz;
  }
  else {
    dout(10) << __func__ << ": using " << conf_journal_sz << " bytes "
             << "of a " << bdev_sz << " byte block device." << dendl;
    max_size = conf_journal_sz;
  }

  /* block devices have to write in blocks of PAGE_SIZE */
  block_size = PAGE_SIZE;

  _check_disk_write_cache();
  return 0;
}

static int get_kernel_version(int *a, int *b, int *c)
{
  int ret;
  char buf[128];
  memset(buf, 0, sizeof(buf));
  int fd = TEMP_FAILURE_RETRY(::open("/proc/version", O_RDONLY));
  if (fd < 0) {
    ret = errno;
    derr << "get_kernel_version: failed to open /proc/version: "
	 << cpp_strerror(ret) << dendl;
    goto out;
  }
  ret = TEMP_FAILURE_RETRY(::read(fd, buf, sizeof(buf) - 1));
  if (ret < 0) {
    ret = errno;
    derr << "get_kernel_version: failed to read from /proc/version: "
	 << cpp_strerror(ret) << dendl;
    goto close_fd;
  }

  if (sscanf(buf, "Linux version %d.%d.%d", a, b, c) != 3) {
    derr << "get_kernel_version: failed to parse string: '"
	 << buf << "'" << dendl;
    ret = EIO;
    goto close_fd;
  }

  dout(0) << " kernel version is " << *a <<"." << *b << "." << *c << dendl;
  ret = 0;

close_fd:
  TEMP_FAILURE_RETRY(::close(fd));
out:
  return ret;
}

void FileJournal::_check_disk_write_cache() const
{
  ostringstream hdparm_cmd;
  FILE *fp = NULL;
  int a, b, c;

  if (geteuid() != 0) {
    dout(10) << "_check_disk_write_cache: not root, NOT checking disk write "
      << "cache on raw block device " << fn << dendl;
    goto done;
  }

  hdparm_cmd << "/sbin/hdparm -W " << fn;
  fp = popen(hdparm_cmd.str().c_str(), "r");
  if (!fp) {
    dout(10) << "_check_disk_write_cache: failed to run /sbin/hdparm: NOT "
      << "checking disk write cache on raw block device " << fn << dendl;
    goto done;
  }

  while (true) {
    char buf[256];
    memset(buf, 0, sizeof(buf));
    char *line = fgets(buf, sizeof(buf) - 1, fp);
    if (!line) {
      if (ferror(fp)) {
	int ret = -errno;
	derr << "_check_disk_write_cache: fgets error: " << cpp_strerror(ret)
	     << dendl;
	goto close_f;
      }
      else {
	// EOF.
	break;
      }
    }

    int on;
    if (sscanf(line, " write-caching =  %d", &on) != 1)
      continue;
    if (!on) {
      dout(10) << "_check_disk_write_cache: disk write cache is off (good) on "
	       << fn << dendl;
      break;
    }

    // is our kernel new enough?
    if (get_kernel_version(&a, &b, &c)) {
      dout(10) << "_check_disk_write_cache: failed to get kernel version."
	       << dendl;
    }
    else if (a >= 2 && b >= 6 && c >= 33) {
      dout(20) << "_check_disk_write_cache: disk write cache is on, but your "
	       << "kernel is new enough to handle it correctly. (fn:"
	       << fn << ")" << dendl;
      break;
    }
    derr << TEXT_RED
	 << " ** WARNING: disk write cache is ON on " << fn << ".\n"
	 << "    Journaling will not be reliable on kernels prior to 2.6.33\n"
	 << "    (recent kernels are safe).  You can disable the write cache with\n"
	 << "    'hdparm -W 0 " << fn << "'"
	 << TEXT_NORMAL
	 << dendl;
    break;
  }

close_f:
  if (::fclose(fp)) {
    int ret = -errno;
    derr << "_check_disk_write_cache: fclose error: " << cpp_strerror(ret)
	 << dendl;
  }
done:
  ;
}

int FileJournal::_open_file(int64_t oldsize, blksize_t blksize,
			    bool create)
{
  int ret;
  int64_t conf_journal_sz(g_conf.osd_journal_size);
  conf_journal_sz <<= 20;

  if ((g_conf.osd_journal_size == 0) && (oldsize < ONE_MEG)) {
    derr << "I'm sorry, I don't know how large of a journal to create."
	 << "Please specify a block device to use as the journal OR "
	 << "set osd_journal_size in your ceph.conf" << dendl;
    return -EINVAL;
  }

  if (create && (oldsize < conf_journal_sz)) {
    uint64_t newsize(g_conf.osd_journal_size);
    newsize <<= 20;
    dout(10) << "_open extending to " << newsize << " bytes" << dendl;
    ret = ::ftruncate(fd, newsize);
    if (ret < 0) {
      int err = errno;
      derr << "FileJournal::_open_file : unable to extend journal to "
	   << newsize << " bytes: " << cpp_strerror(err) << dendl;
      return -err;
    }
    max_size = newsize;
  }
  else {
    max_size = oldsize;
  }
  block_size = MAX(blksize, PAGE_SIZE);

  dout(10) << "_open journal is not a block device, NOT checking disk "
           << "write cache on '" << fn << "'" << dendl;

  return 0;
}

int FileJournal::create()
{
  char *buf = 0;
  int ret;
  buffer::ptr bp;
  dout(2) << "create " << fn << dendl;

  ret = _open(true, true);
  if (ret < 0)
    goto done;

  // write empty header
  memset(&header, 0, sizeof(header));
  header.clear();
  header.fsid = fsid;
  header.max_size = max_size;
  header.block_size = block_size;
  if (g_conf.journal_block_align || directio)
    header.alignment = block_size;
  else
    header.alignment = 16;  // at least stay word aligned on 64bit machines...
  header.start = get_top();
  print_header();

  bp = prepare_header();
  if (TEMP_FAILURE_RETRY(::pwrite(fd, bp.c_str(), bp.length(), 0)) < 0) {
    ret = errno;
    derr << "FileJournal::create : create write header error "
         << cpp_strerror(ret) << dendl;
    goto close_fd;
  }

  // zero first little bit, too.
  ret = posix_memalign((void**)&buf, block_size, block_size);
  if (ret) {
    derr << "FileJournal::create: failed to allocate " << block_size
	 << " bytes of memory: " << cpp_strerror(ret) << dendl;
    goto close_fd;
  }
  memset(buf, 0, block_size);
  if (TEMP_FAILURE_RETRY(::pwrite(fd, buf, block_size, get_top())) < 0) {
    ret = errno;
    derr << "FileJournal::create: error zeroing first " << block_size
	 << " bytes " << cpp_strerror(ret) << dendl;
    goto free_buf;
  }

<<<<<<< HEAD
  TEMP_FAILURE_RETRY(::close(fd));
  fd = -1;

  int64_t needed_space = g_conf.osd_max_write_size << 20;
  needed_space += (2 * sizeof(entry_header_t)) + get_top();
  if (header.max_size - header.start < needed_space) {
    derr << "OSD journal is not large enough to hold osd_max_write_size bytes!"
         << dendl;
    return -ENOSPC;
  }

=======
>>>>>>> a2abe5f5
  dout(2) << "create done" << dendl;
  ret = 0;

free_buf:
  free(buf);
  buf = 0;
close_fd:
  if (TEMP_FAILURE_RETRY(::close(fd)) < 0) {
    ret = errno;
    derr << "FileJournal::create: error closing fd: " << cpp_strerror(ret)
	 << dendl;
    goto done;
  }
done:
  fd = -1;
  return ret;
}

int FileJournal::open(uint64_t next_seq)
{
  dout(2) << "open " << fn << " next_seq " << next_seq << dendl;

  int err = _open(false);
  if (err < 0) 
    return err;

  // assume writeable, unless...
  read_pos = 0;
  write_pos = get_top();

  // read header?
  err = read_header();
  if (err < 0)
    return err;
  dout(10) << "open header.fsid = " << header.fsid 
    //<< " vs expected fsid = " << fsid 
	   << dendl;
  if (header.fsid != fsid) {
    derr << "FileJournal::open: open fsid doesn't match, invalid "
         << "(someone else's?) journal" << dendl;
    return -EINVAL;
  }
  if (header.max_size > max_size) {
    dout(2) << "open journal size " << header.max_size << " > current " << max_size << dendl;
    return -EINVAL;
  }
  if (header.block_size != block_size) {
    dout(2) << "open journal block size " << header.block_size << " != current " << block_size << dendl;
    return -EINVAL;
  }
  if (header.max_size % header.block_size) {
    dout(2) << "open journal max size " << header.max_size
	    << " not a multiple of block size " << header.block_size << dendl;
    return -EINVAL;
  }
  if (header.alignment != block_size && directio) {
    dout(0) << "open journal alignment " << header.alignment << " does not match block size " 
	    << block_size << " (required for direct_io journal mode)" << dendl;
    return -EINVAL;
  }
  if ((header.alignment % PAGE_SIZE) && directio) {
    dout(0) << "open journal alignment " << header.alignment << " is not multiple of page size " << PAGE_SIZE
	    << " (required for direct_io journal mode)" << dendl;
    return -EINVAL;
  }

  // looks like a valid header.
  write_pos = 0;  // not writeable yet

  // find next entry
  read_pos = header.start;
  uint64_t seq = 0;
  while (1) {
    bufferlist bl;
    off64_t old_pos = read_pos;
    if (!read_entry(bl, seq)) {
      dout(10) << "open reached end of journal." << dendl;
      break;
    }
    if (seq > next_seq) {
      dout(10) << "open entry " << seq << " len " << bl.length() << " > next_seq " << next_seq
	       << ", ignoring journal contents"
	       << dendl;
      read_pos = -1;
      last_committed_seq = 0;
      seq = 0;
      return 0;
    }
    if (seq == next_seq) {
      dout(10) << "open reached seq " << seq << dendl;
      read_pos = old_pos;
      break;
    }
    seq++;  // next event should follow.
  }

  return 0;
}

void FileJournal::close()
{
  dout(1) << "close " << fn << dendl;

  // stop writer thread
  stop_writer();

  // close
  assert(writeq.empty());
  assert(fd >= 0);
  TEMP_FAILURE_RETRY(::close(fd));
  fd = -1;
}

void FileJournal::start_writer()
{
  write_stop = false;
  write_thread.create();
}

void FileJournal::stop_writer()
{
  write_lock.Lock();
  {
    write_stop = true;
    write_cond.Signal();
  } 
  write_lock.Unlock();
  write_thread.join();
}



void FileJournal::print_header()
{
  dout(10) << "header: block_size " << header.block_size
	   << " alignment " << header.alignment
	   << " max_size " << header.max_size
	   << dendl;
  dout(10) << "header: start " << header.start << dendl;
  dout(10) << " write_pos " << write_pos << dendl;
}

int FileJournal::read_header()
{
  int r;
  dout(10) << "read_header" << dendl;
  if (directio) {
    buffer::ptr bp = buffer::create_page_aligned(block_size);
    bp.zero();
    r = ::pread(fd, bp.c_str(), bp.length(), 0);
    memcpy(&header, bp.c_str(), sizeof(header));
  } else {
    memset(&header, 0, sizeof(header));  // zero out (read may fail)
    r = ::pread(fd, &header, sizeof(header), 0);
  }
  if (r < 0) {
    char buf[80];
    dout(0) << "read_header error " << errno << " " << strerror_r(errno, buf, sizeof(buf)) << dendl;
    return -errno;
  }
  print_header();

  return 0;
}

bufferptr FileJournal::prepare_header()
{
  bufferptr bp = buffer::create_page_aligned(get_top());
  bp.zero();
  memcpy(bp.c_str(), &header, sizeof(header));
  return bp;
}



int FileJournal::check_for_full(uint64_t seq, off64_t pos, off64_t size)
{
  // already full?
  if (full_state != FULL_NOTFULL)
    return -ENOSPC;

  // take 1 byte off so that we only get pos == header.start on EMPTY, never on FULL.
  off64_t room;
  if (pos >= header.start)
    room = (header.max_size - pos) + (header.start - get_top()) - 1;
  else
    room = header.start - pos - 1;
  dout(10) << "room " << room << " max_size " << max_size << " pos " << pos << " header.start " << header.start
	   << " top " << get_top() << dendl;

  if (do_sync_cond) {
    if (room < (header.max_size >> 1) &&
	room + size > (header.max_size >> 1)) {
      dout(10) << " passing half full mark, triggering commit" << dendl;
      do_sync_cond->Signal();  // initiate a real commit so we can trim
    }
  }

  if (room >= size) {
    dout(10) << "check_for_full at " << pos << " : " << size << " < " << room << dendl;
    if (pos + size > header.max_size)
      must_write_header = true;
    return 0;
  }

  // full
  dout(1) << "check_for_full at " << pos << " : JOURNAL FULL "
	  << pos << " >= " << room
	  << " (max_size " << header.max_size << " start " << header.start << ")"
	  << dendl;

  off64_t max = header.max_size - get_top();
  if (size > max)
    dout(0) << "JOURNAL TOO SMALL: item " << size << " > journal " << max << " (usable)" << dendl;

  return -ENOSPC;
}

int FileJournal::prepare_multi_write(bufferlist& bl, uint64_t& orig_ops, uint64_t& orig_bytes)
{
  // gather queued writes
  off64_t queue_pos = write_pos;

  int eleft = g_conf.journal_max_write_entries;
  unsigned bmax = g_conf.journal_max_write_bytes;

  if (full_state != FULL_NOTFULL)
    return -ENOSPC;
  
  while (!writeq.empty()) {
    int r = prepare_single_write(bl, queue_pos, orig_ops, orig_bytes);
    if (r == -ENOSPC) {
      if (orig_ops)
	break;         // commit what we have

      if (wait_on_full) {
	dout(20) << "prepare_multi_write full on first entry, need to wait" << dendl;
      } else {
	dout(20) << "prepare_multi_write full on first entry, restarting journal" << dendl;

	// throw out what we have so far
	full_state = FULL_FULL;
	while (!writeq.empty()) {
	  dout(30) << "XXX throttle put " << writeq.front().bl.length() << dendl;
	  throttle_ops.put(1);
	  throttle_bytes.put(writeq.front().bl.length());
	  writeq.pop_front();
	}  
	print_header();
      }

      return -ENOSPC;  // hrm, full on first op
    }

    if (eleft) {
      if (--eleft == 0) {
	dout(20) << "prepare_multi_write hit max events per write " << g_conf.journal_max_write_entries << dendl;
	break;
      }
    }
    if (bmax) {
      if (bl.length() >= bmax) {
	dout(20) << "prepare_multi_write hit max write size " << g_conf.journal_max_write_bytes << dendl;
	break;
      }
    }
  }

  dout(20) << "prepare_multi_write queue_pos now " << queue_pos << dendl;
  //assert(write_pos + bl.length() == queue_pos);
  return 0;
}

/*
void FileJournal::queue_write_fin(uint64_t seq, Context *fin)
{
  writing_seq.push_back(seq);
  if (!waiting_for_notfull.empty()) {
    // make sure previously unjournaled stuff waiting for UNFULL triggers
    // _before_ newly journaled stuff does
    dout(10) << "queue_write_fin will defer seq " << seq << " callback " << fin
	     << " until after UNFULL" << dendl;
    C_Gather *g = new C_Gather(writeq.front().fin);
    writing_fin.push_back(g->new_sub());
    waiting_for_notfull.push_back(g->new_sub());
  } else {
    writing_fin.push_back(writeq.front().fin);
    dout(20) << "queue_write_fin seq " << seq << " callback " << fin << dendl;
  }
}
*/

void FileJournal::queue_completions_thru(uint64_t seq)
{
  while (!completions.empty() &&
	 completions.front().first <= seq) {
    dout(10) << "queue_completions_thru seq " << seq << " queueing seq " << completions.front().first
	     << " " << completions.front().second << dendl;
    finisher->queue(completions.front().second);
    completions.pop_front();
  }
}

int FileJournal::prepare_single_write(bufferlist& bl, off64_t& queue_pos, uint64_t& orig_ops, uint64_t& orig_bytes)
{
  // grab next item
  uint64_t seq = writeq.front().seq;
  bufferlist &ebl = writeq.front().bl;
  unsigned head_size = sizeof(entry_header_t);
  off64_t base_size = 2*head_size + ebl.length();

  int alignment = writeq.front().alignment; // we want to start ebl with this alignment
  unsigned pre_pad = 0;
  if (alignment >= 0)
    pre_pad = (alignment - head_size) & ~PAGE_MASK;
  off64_t size = ROUND_UP_TO(base_size + pre_pad, header.alignment);
  unsigned post_pad = size - base_size - pre_pad;

  int r = check_for_full(seq, queue_pos, size);
  if (r < 0)
    return r;   // ENOSPC or EAGAIN

  orig_bytes += ebl.length();
  orig_ops++;

  // add to write buffer
  dout(15) << "prepare_single_write " << orig_ops << " will write " << queue_pos << " : seq " << seq
	   << " len " << ebl.length() << " -> " << size
	   << " (head " << head_size << " pre_pad " << pre_pad
	   << " ebl " << ebl.length() << " post_pad " << post_pad << " tail " << head_size << ")"
	   << " (ebl alignment " << alignment << ")"
	   << dendl;
    
  // add it this entry
  entry_header_t h;
  h.seq = seq;
  h.pre_pad = pre_pad;
  h.len = ebl.length();
  h.post_pad = post_pad;
  h.make_magic(queue_pos, header.fsid);

  bl.append((const char*)&h, sizeof(h));
  if (pre_pad) {
    bufferptr bp = buffer::create_static(pre_pad, zero_buf);
    bl.push_back(bp);
  }
  bl.claim_append(ebl);
  if (h.post_pad) {
    bufferptr bp = buffer::create_static(post_pad, zero_buf);
    bl.push_back(bp);
  }
  bl.append((const char*)&h, sizeof(h));

  // pop from writeq
  writeq.pop_front();
  journalq.push_back(pair<uint64_t,off64_t>(seq, queue_pos));
  writing_seq = seq;

  queue_pos += size;
  if (queue_pos > header.max_size)
    queue_pos = queue_pos + get_top() - header.max_size;

  return 0;
}

void FileJournal::write_bl(off64_t& pos, bufferlist& bl)
{
  // make sure list segments are page aligned
  if (directio && (!bl.is_page_aligned() ||
		   !bl.is_n_page_sized())) {
    bl.rebuild_page_aligned();
    if ((bl.length() & ~PAGE_MASK) != 0 ||
	(pos & ~PAGE_MASK) != 0)
      dout(0) << "rebuild_page_aligned failed, " << bl << dendl;
    assert((bl.length() & ~PAGE_MASK) == 0);
    assert((pos & ~PAGE_MASK) == 0);
  }

  ::lseek64(fd, pos, SEEK_SET);
  int err = bl.write_fd(fd);
  if (err) {
    derr << "FileJournal::write_bl : write_fd failed: "
	 << cpp_strerror(err) << dendl;
  }
  pos += bl.length();
}

void FileJournal::do_write(bufferlist& bl)
{
  // nothing to do?
  if (bl.length() == 0 && !must_write_header) 
    return;

  buffer::ptr hbp;
  if (must_write_header) {
    must_write_header = false;
    hbp = prepare_header();
  }

  writing = true;

  header_t old_header = header;

  write_lock.Unlock();

  dout(15) << "do_write writing " << write_pos << "~" << bl.length() 
	   << (hbp.length() ? " + header":"")
	   << dendl;
  
  utime_t from = g_clock.now();

  // entry
  off64_t pos = write_pos;

  // split?
  off64_t split = 0;
  if (pos + bl.length() > header.max_size) {
    bufferlist first, second;
    split = header.max_size - pos;
    first.substr_of(bl, 0, split);
    second.substr_of(bl, split, bl.length() - split);
    assert(first.length() + second.length() == bl.length());
    dout(10) << "do_write wrapping, first bit at " << pos << " len " << first.length()
	     << " second bit len " << second.length() << " (orig len " << bl.length() << ")" << dendl;

    write_bl(pos, first);
    assert(pos == header.max_size);
    if (hbp.length()) {
      // be sneaky: include the header in the second fragment
      second.push_front(hbp);
      pos = 0;          // we included the header
    } else
      pos = get_top();  // no header, start after that
    write_bl(pos, second);
  } else {
    // header too?
    if (hbp.length())
      ::pwrite(fd, hbp.c_str(), hbp.length(), 0);

    write_bl(pos, bl);
  }

  if (!directio) {
    dout(20) << "do_write fsync" << dendl;
#ifdef DARWIN
    ::fsync(fd);
#else
# ifdef HAVE_SYNC_FILE_RANGE
    if (is_bdev) {
      if (split) {
	::sync_file_range(fd, header.max_size - split, split, SYNC_FILE_RANGE_WAIT_BEFORE|SYNC_FILE_RANGE_WRITE);
	::sync_file_range(fd, get_top(), bl.length() - split, SYNC_FILE_RANGE_WAIT_BEFORE|SYNC_FILE_RANGE_WRITE);
	::sync_file_range(fd, header.max_size - split, split, SYNC_FILE_RANGE_WAIT_AFTER);
	::sync_file_range(fd, get_top(), bl.length() - split, SYNC_FILE_RANGE_WAIT_AFTER);
      } else {
	::sync_file_range(fd, write_pos, bl.length(),
			  SYNC_FILE_RANGE_WAIT_BEFORE|SYNC_FILE_RANGE_WRITE|SYNC_FILE_RANGE_WAIT_AFTER);
      }
    } else
# endif
      ::fdatasync(fd);
#endif
  }

  utime_t lat = g_clock.now() - from;    
  dout(20) << "do_write latency " << lat << dendl;

  write_lock.Lock();    

  writing = false;

  // wrap if we hit the end of the journal
  if (pos == header.max_size)
    pos = get_top();
  write_pos = pos;
  assert(write_pos % header.alignment == 0);

  journaled_seq = writing_seq;

  // kick finisher?  
  //  only if we haven't filled up recently!
  if (full_state != FULL_NOTFULL) {
    dout(10) << "do_write NOT queueing finisher seq " << journaled_seq
	     << ", full_commit_seq|full_restart_seq" << dendl;
  } else {
    if (plug_journal_completions) {
      dout(20) << "do_write NOT queueing finishers through seq " << journaled_seq
	       << " due to completion plug" << dendl;
    } else {
      dout(20) << "do_write queueing finishers through seq " << journaled_seq << dendl;
      queue_completions_thru(journaled_seq);
    }
  }
}

void FileJournal::flush()
{
  write_lock.Lock();
  while ((!writeq.empty() || writing) && !write_stop) {
    dout(10) << "flush waiting for writeq to empty and writes to complete" << dendl;
    write_empty_cond.Wait(write_lock);
  }
  write_lock.Unlock();
  dout(10) << "flush waiting for finisher" << dendl;
  finisher->wait_for_empty();
  dout(10) << "flush done" << dendl;
}


void FileJournal::write_thread_entry()
{
  dout(10) << "write_thread_entry start" << dendl;
  write_lock.Lock();
  
  while (!write_stop || 
	 !writeq.empty()) {  // ensure we fully flush the writeq before stopping
    if (writeq.empty()) {
      // sleep
      dout(20) << "write_thread_entry going to sleep" << dendl;
      write_empty_cond.Signal();
      write_cond.Wait(write_lock);
      dout(20) << "write_thread_entry woke up" << dendl;
      continue;
    }
    
    uint64_t orig_ops = 0;
    uint64_t orig_bytes = 0;

    bufferlist bl;
    int r = prepare_multi_write(bl, orig_ops, orig_bytes);
    if (r == -ENOSPC) {
      dout(20) << "write_thread_entry full, going to sleep (waiting for commit)" << dendl;
      commit_cond.Wait(write_lock);
      dout(20) << "write_thread_entry woke up" << dendl;
      continue;
    }
    assert(r == 0);
    do_write(bl);
    
    dout(30) << "XXX throttle put " << orig_bytes << dendl;
    uint64_t new_ops = throttle_ops.put(orig_ops);
    uint64_t new_bytes = throttle_bytes.put(orig_bytes);
    dout(10) << "write_thread throttle finished " << orig_ops << " ops and " 
	     << orig_bytes << " bytes, now "
	     << new_ops << " ops and " << new_bytes << " bytes"
	     << dendl;
  }
  write_empty_cond.Signal();
  write_lock.Unlock();
  dout(10) << "write_thread_entry finish" << dendl;
}


void FileJournal::submit_entry(uint64_t seq, bufferlist& e, int alignment, Context *oncommit)
{
  Mutex::Locker locker(write_lock);  // ** lock **

  // dump on queue
  dout(10) << "submit_entry seq " << seq
	   << " len " << e.length()
	   << " (" << oncommit << ")" << dendl;

  if (oncommit)
    completions.push_back(pair<uint64_t,Context*>(seq, oncommit));

  if (full_state == FULL_NOTFULL) {
    // queue and kick writer thread
    dout(30) << "XXX throttle take " << e.length() << dendl;
    throttle_ops.take(1);
    throttle_bytes.take(e.length());

    writeq.push_back(write_item(seq, e, alignment));
    write_cond.Signal();
  } else {
    // not journaling this.  restart writing no sooner than seq + 1.
    dout(10) << " journal is/was full" << dendl;
  }
}

void FileJournal::commit_start()
{
  dout(10) << "commit_start" << dendl;

  // was full?
  switch (full_state) {
  case FULL_NOTFULL:
    break; // all good

  case FULL_FULL:
    dout(1) << " FULL_FULL -> FULL_WAIT.  last commit epoch committed, waiting for a new one to start." << dendl;
    full_state = FULL_WAIT;
    break;

  case FULL_WAIT:
    dout(1) << " FULL_WAIT -> FULL_NOTFULL.  journal now active, setting completion plug." << dendl;
    full_state = FULL_NOTFULL;
    plug_journal_completions = true;
    break;
  }
}

void FileJournal::committed_thru(uint64_t seq)
{
  Mutex::Locker locker(write_lock);

  if (seq < last_committed_seq) {
    dout(10) << "committed_thru " << seq << " < last_committed_seq " << last_committed_seq << dendl;
    assert(seq >= last_committed_seq);
    return;
  }
  if (seq == last_committed_seq) {
    dout(10) << "committed_thru " << seq << " == last_committed_seq " << last_committed_seq << dendl;
    return;
  }

  dout(10) << "committed_thru " << seq << " (last_committed_seq " << last_committed_seq << ")" << dendl;
  last_committed_seq = seq;

  // adjust start pointer
  while (!journalq.empty() && journalq.front().first <= seq) {
    journalq.pop_front();
  }
  if (!journalq.empty()) {
    header.start = journalq.front().second;
  } else {
    header.start = write_pos;
  }
  must_write_header = true;
  print_header();

  // completions!
  queue_completions_thru(seq);
  if (plug_journal_completions) {
    dout(10) << " removing completion plug, queuing completions thru journaled_seq " << journaled_seq << dendl;
    plug_journal_completions = false;
    queue_completions_thru(journaled_seq);
  }

  // committed but unjournaled items
  while (!writeq.empty() && writeq.front().seq <= seq) {
    dout(15) << " dropping committed but unwritten seq " << writeq.front().seq 
	     << " len " << writeq.front().bl.length()
	     << dendl;
    dout(30) << "XXX throttle put " << writeq.front().bl.length() << dendl;
    throttle_ops.put(1);
    throttle_bytes.put(writeq.front().bl.length());
    writeq.pop_front();  
  }
  
  commit_cond.Signal();

  dout(10) << "committed_thru done" << dendl;
}


void FileJournal::make_writeable()
{
  _open(true);

  if (read_pos > 0)
    write_pos = read_pos;
  else
    write_pos = get_top();
  read_pos = 0;

  must_write_header = true;
  start_writer();
}

void FileJournal::wrap_read_bl(off64_t& pos, int64_t olen, bufferlist& bl)
{
  while (olen > 0) {
    while (pos >= header.max_size)
      pos = pos + get_top() - header.max_size;

    int64_t len;
    if (pos + olen > header.max_size)
      len = header.max_size - pos;        // partial
    else
      len = olen;                         // rest
    
#ifdef DARWIN
    ::lseek(fd, pos, SEEK_SET);
#else
    ::lseek64(fd, pos, SEEK_SET);
#endif
    
    bufferptr bp = buffer::create(len);
    int r = ::read(fd, bp.c_str(), len);
    assert(r == len);
    bl.push_back(bp);
    pos += len;
    olen -= len;
  }
}

bool FileJournal::read_entry(bufferlist& bl, uint64_t& seq)
{
  if (!read_pos) {
    dout(2) << "read_entry -- not readable" << dendl;
    return false;
  }

  off64_t pos = read_pos;
  bl.clear();

  // header
  entry_header_t *h;
  bufferlist hbl;
  wrap_read_bl(pos, sizeof(*h), hbl);
  h = (entry_header_t *)hbl.c_str();

  if (!h->check_magic(read_pos, header.fsid)) {
    dout(2) << "read_entry " << read_pos << " : bad header magic, end of journal" << dendl;
    return false;
  }

  // pad + body + pad
  if (h->pre_pad)
    pos += h->pre_pad;
  wrap_read_bl(pos, h->len, bl);
  if (h->post_pad)
    pos += h->post_pad;

  // footer
  entry_header_t *f;
  bufferlist fbl;
  wrap_read_bl(pos, sizeof(*f), fbl);
  f = (entry_header_t *)fbl.c_str();
  if (memcmp(f, h, sizeof(*f))) {
    dout(2) << "read_entry " << read_pos << " : bad footer magic, partial entry, end of journal" << dendl;
    return false;
  }

  // yay!
  dout(1) << "read_entry " << read_pos << " : seq " << h->seq
	  << " " << h->len << " bytes"
	  << dendl;

  if (seq && h->seq < seq) {
    dout(2) << "read_entry " << read_pos << " : got seq " << h->seq << ", expected " << seq << ", stopping" << dendl;
    return false;
  }

  if (h->seq < last_committed_seq) {
    dout(0) << "read_entry seq " << seq << " < last_committed_seq " << last_committed_seq << dendl;
    assert(h->seq >= last_committed_seq);
    return false;
  }
  last_committed_seq = h->seq;

  // ok!
  seq = h->seq;
  journalq.push_back(pair<uint64_t,off64_t>(h->seq, read_pos));

  read_pos = pos;
  assert(read_pos % header.alignment == 0);
 
  return true;
}

void FileJournal::throttle()
{
  if (throttle_ops.wait(g_conf.journal_queue_max_ops))
    dout(1) << "throttle: waited for ops" << dendl;
  if (throttle_bytes.wait(g_conf.journal_queue_max_bytes))
    dout(1) << "throttle: waited for bytes" << dendl;
}<|MERGE_RESOLUTION|>--- conflicted
+++ resolved
@@ -300,6 +300,7 @@
 int FileJournal::create()
 {
   char *buf = 0;
+  int64_t needed_space;
   int ret;
   buffer::ptr bp;
   dout(2) << "create " << fn << dendl;
@@ -344,20 +345,15 @@
     goto free_buf;
   }
 
-<<<<<<< HEAD
-  TEMP_FAILURE_RETRY(::close(fd));
-  fd = -1;
-
-  int64_t needed_space = g_conf.osd_max_write_size << 20;
+  needed_space = g_conf.osd_max_write_size << 20;
   needed_space += (2 * sizeof(entry_header_t)) + get_top();
   if (header.max_size - header.start < needed_space) {
-    derr << "OSD journal is not large enough to hold osd_max_write_size bytes!"
-         << dendl;
-    return -ENOSPC;
-  }
-
-=======
->>>>>>> a2abe5f5
+    derr << "FileJournal::create: OSD journal is not large enough to hold "
+	 << "osd_max_write_size bytes!" << dendl;
+    ret = -ENOSPC;
+    goto free_buf;
+  }
+
   dout(2) << "create done" << dendl;
   ret = 0;
 
