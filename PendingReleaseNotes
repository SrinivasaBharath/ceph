>=20.0.0

* RBD: All Python APIs that produce timestamps now return "aware" `datetime`
  objects instead of "naive" ones (i.e. those including time zone information
  instead of those not including it).  All timestamps remain to be in UTC but
  including `timezone.utc` makes it explicit and avoids the potential of the
  returned timestamp getting misinterpreted -- in Python 3, many `datetime`
  methods treat "naive" `datetime` objects as local times.
* RBD: `rbd group info` and `rbd group snap info` commands are introduced to
  show information about a group and a group snapshot respectively.
* RBD: `rbd group snap ls` output now includes the group snap IDs. The header
  of the column showing the state of a group snapshot in the unformatted CLI
  output is changed from 'STATUS' to 'STATE'. The state of a group snapshot
  that was shown as 'ok' is now shown as 'complete', which is more descriptive.
* Based on tests performed at scale on a HDD based Ceph cluster, it was found
* CephFS: Directories may now be configured with case-insensitive or
  normalized directory entry names. This is an inheritable configuration making
  it apply to an entire directory tree. For more information, see
  https://docs.ceph.com/en/latest/cephfs/charmap/
* Based on tests performed at scale on an HDD based Ceph cluster, it was found
  that scheduling with mClock was not optimal with multiple OSD shards. For
  example, in the test cluster with multiple OSD node failures, the client
  throughput was found to be inconsistent across test runs coupled with multiple
  reported slow requests. However, the same test with a single OSD shard and
  with multiple worker threads yielded significantly better results in terms of
  consistency of client and recovery throughput across multiple test runs.
  Therefore, as an interim measure until the issue with multiple OSD shards
  (or multiple mClock queues per OSD) is investigated and fixed, the following
  change to the default HDD OSD shard configuration is made:
   - osd_op_num_shards_hdd = 1 (was 5)
   - osd_op_num_threads_per_shard_hdd = 5 (was 1)
  For more details see https://tracker.ceph.com/issues/66289.
* MGR: MGR's always-on modulues/plugins can now be force-disabled. This can be
  necessary in cases where MGR(s) needs to be prevented from being flooded by
  the module commands when coresponding Ceph service is down/degraded.

* CephFS: Modifying the FS setting variable "max_mds" when a cluster is
  unhealthy now requires users to pass the confirmation flag
  (--yes-i-really-mean-it). This has been added as a precaution to tell the
  users that modifying "max_mds" may not help with troubleshooting or recovery
  effort. Instead, it might further destabilize the cluster.

* mgr/restful, mgr/zabbix: both modules, already deprecated since 2020, have been
  finally removed. They have not been actively maintenance in the last years,
  and started suffering from vulnerabilities in their dependency chain (e.g.:
  CVE-2023-46136).  As alternatives, for the `restful` module, the `dashboard` module
  provides a richer and better maintained RESTful API. Regarding the `zabbix` module,
  there are alternative monitoring solutions, like `prometheus`, which is the most
  widely adopted among the Ceph user community.

* CephFS: EOPNOTSUPP (Operation not supported ) is now returned by the CephFS
  fuse client for `fallocate` for the default case (i.e. mode == 0) since
  CephFS does not support disk space reservation. The only flags supported are
  `FALLOC_FL_KEEP_SIZE` and `FALLOC_FL_PUNCH_HOLE`.

<<<<<<< HEAD
>=19.2.2

* RGW: PutObjectLockConfiguration can now be used to enable S3 Object Lock on an
  existing versioning-enabled bucket that was not created with Object Lock enabled.
=======

>= 19.2.2

* MGR: MGR's always-on modulues/plugins can now be force-disabled. This can be
  necessary in cases where MGR(s) needs to be prevented from being flooded by
  the module commands when coresponding Ceph service is down/degraded.

>>>>>>> 55ca88e8

>=19.0.0

* ceph: a new --daemon-output-file switch is available for `ceph tell` commands
  to dump output to a file local to the daemon. For commands which produce
  large amounts of output, this avoids a potential spike in memory usage on the
  daemon, allows for faster streaming writes to a file local to the daemon, and
  reduces time holding any locks required to execute the command. For analysis,
  it is necessary to retrieve the file from the host running the daemon
  manually. Currently, only --format=json|json-pretty are supported.
* RGW: GetObject and HeadObject requests now return a x-rgw-replicated-at
  header for replicated objects. This timestamp can be compared against the
  Last-Modified header to determine how long the object took to replicate.
* The cephfs-shell utility is now packaged for RHEL 9 / CentOS 9 as required
  python dependencies are now available in EPEL9.
* RGW: S3 multipart uploads using Server-Side Encryption now replicate correctly in
  multi-site. Previously, the replicas of such objects were corrupted on decryption.
  A new tool, ``radosgw-admin bucket resync encrypted multipart``, can be used to
  identify these original multipart uploads. The ``LastModified`` timestamp of any
  identified object is incremented by 1ns to cause peer zones to replicate it again.
  For multi-site deployments that make any use of Server-Side Encryption, we
  recommended running this command against every bucket in every zone after all
  zones have upgraded.
* Tracing: The blkin tracing feature (see https://docs.ceph.com/en/reef/dev/blkin/)
  is now deprecated in favor of Opentracing (https://docs.ceph.com/en/reef/dev/developer_guide/jaegertracing/)
  and will be removed in a later release.
* RGW: Introducing a new data layout for the Topic metadata associated with S3
  Bucket Notifications, where each Topic is stored as a separate RADOS object
  and the bucket notification configuration is stored in a bucket attribute.
  This new representation supports multisite replication via metadata sync and
  can scale to many topics. This is on by default for new deployments, but is
  is not enabled by default on upgrade. Once all radosgws have upgraded (on all
  zones in a multisite configuration), the ``notification_v2`` zone feature can
  be enabled to migrate to the new format. See
  https://docs.ceph.com/en/squid/radosgw/zone-features for details. The "v1"
  format is now considered deprecated and may be removed after 2 major releases.
* CEPHFS: MDS evicts clients which are not advancing their request tids which causes
  a large buildup of session metadata resulting in the MDS going read-only due to
  the RADOS operation exceeding the size threshold. `mds_session_metadata_threshold`
  config controls the maximum size that a (encoded) session metadata can grow.
* CephFS: A new "mds last-seen" command is available for querying the last time
  an MDS was in the FSMap, subject to a pruning threshold.
* CephFS: For clusters with multiple CephFS file systems, all the snap-schedule
  commands now expect the '--fs' argument.
* CephFS: The period specifier ``m`` now implies minutes and the period specifier
  ``M`` now implies months. This has been made consistent with the rest
  of the system.
* RGW: New tools have been added to radosgw-admin for identifying and
  correcting issues with versioned bucket indexes. Historical bugs with the
  versioned bucket index transaction workflow made it possible for the index
  to accumulate extraneous "book-keeping" olh entries and plain placeholder
  entries. In some specific scenarios where clients made concurrent requests
  referencing the same object key, it was likely that a lot of extra index
  entries would accumulate. When a significant number of these entries are
  present in a single bucket index shard, they can cause high bucket listing
  latencies and lifecycle processing failures. To check whether a versioned
  bucket has unnecessary olh entries, users can now run ``radosgw-admin
  bucket check olh``. If the ``--fix`` flag is used, the extra entries will
  be safely removed. A distinct issue from the one described thus far, it is
  also possible that some versioned buckets are maintaining extra unlinked
  objects that are not listable from the S3/ Swift APIs. These extra objects
  are typically a result of PUT requests that exited abnormally, in the middle
  of a bucket index transaction - so the client would not have received a
  successful response. Bugs in prior releases made these unlinked objects easy
  to reproduce with any PUT request that was made on a bucket that was actively
  resharding. Besides the extra space that these hidden, unlinked objects
  consume, there can be another side effect in certain scenarios, caused by
  the nature of the failure mode that produced them, where a client of a bucket
  that was a victim of this bug may find the object associated with the key to
  be in an inconsistent state. To check whether a versioned bucket has unlinked
  entries, users can now run ``radosgw-admin bucket check unlinked``. If the
  ``--fix`` flag is used, the unlinked objects will be safely removed. Finally,
  a third issue made it possible for versioned bucket index stats to be
  accounted inaccurately. The tooling for recalculating versioned bucket stats
  also had a bug, and was not previously capable of fixing these inaccuracies.
  This release resolves those issues and users can now expect that the existing
  ``radosgw-admin bucket check`` command will produce correct results. We
  recommend that users with versioned buckets, especially those that existed
  on prior releases, use these new tools to check whether their buckets are
  affected and to clean them up accordingly.
* rgw: The User Accounts feature unlocks several new AWS-compatible IAM APIs
  for the self-service management of users, keys, groups, roles, policy and
  more. Existing users can be adopted into new accounts. This process is optional
  but irreversible. See https://docs.ceph.com/en/squid/radosgw/account and
  https://docs.ceph.com/en/squid/radosgw/iam for details.
* rgw: On startup, radosgw and radosgw-admin now validate the ``rgw_realm``
  config option. Previously, they would ignore invalid or missing realms and
  go on to load a zone/zonegroup in a different realm. If startup fails with
  a  "failed to load realm" error, fix or remove the ``rgw_realm`` option.
* rgw: The radosgw-admin commands ``realm create`` and ``realm pull`` no
  longer set the default realm without ``--default``.
* CephFS: Running the command "ceph fs authorize" for an existing entity now
  upgrades the entity's capabilities instead of printing an error. It can now
  also change read/write permissions in a capability that the entity already
  holds. If the capability passed by user is same as one of the capabilities
  that the entity already holds, idempotency is maintained.
* CephFS: Two FS names can now be swapped, optionally along with their IDs,
  using "ceph fs swap" command. The function of this API is to facilitate
  file system swaps for disaster recovery. In particular, it avoids situations
  where a named file system is temporarily missing which would prompt a higher
  level storage operator (like Rook) to recreate the missing file system.
  See https://docs.ceph.com/en/latest/cephfs/administration/#file-systems
  docs for more information.
* CephFS: Before running the command "ceph fs rename", the filesystem to be
  renamed must be offline and the config "refuse_client_session" must be set
  for it. The config "refuse_client_session" can be removed/unset and
  filesystem can be online after the rename operation is complete.
* RADOS: A POOL_APP_NOT_ENABLED health warning will now be reported if
  the application is not enabled for the pool irrespective of whether
  the pool is in use or not. Always tag a pool with an application
  using ``ceph osd pool application enable`` command to avoid reporting
  of POOL_APP_NOT_ENABLED health warning for that pool.
  The user might temporarily mute this warning using
  ``ceph health mute POOL_APP_NOT_ENABLED``.
* The `mon_cluster_log_file_level` and `mon_cluster_log_to_syslog_level` options
  have been removed. Henceforth, users should use the new generic option
  `mon_cluster_log_level` to control the cluster log level verbosity for the cluster
  log file as well as for all external entities.
CephFS: Disallow delegating preallocated inode ranges to clients. Config
  `mds_client_delegate_inos_pct` defaults to 0 which disables async dirops
  in the kclient.
* S3 Get/HeadObject now support query parameter `partNumber` to read a specific
  part of a completed multipart upload.
* RGW: Fixed a S3 Object Lock bug with PutObjectRetention requests that specify
  a RetainUntilDate after the year 2106. This date was truncated to 32 bits when
  stored, so a much earlier date was used for object lock enforcement. This does
  not effect PutBucketObjectLockConfiguration where a duration is given in Days.
  The RetainUntilDate encoding is fixed for new PutObjectRetention requests, but
  cannot repair the dates of existing object locks. Such objects can be identified
  with a HeadObject request based on the x-amz-object-lock-retain-until-date
  response header.
* RADOS: `get_pool_is_selfmanaged_snaps_mode` C++ API has been deprecated
  due to being prone to false negative results.  It's safer replacement is
  `pool_is_in_selfmanaged_snaps_mode`.
* RADOS: For bug 62338 (https://tracker.ceph.com/issues/62338), we did not choose
  to condition the fix on a server flag in order to simplify backporting.  As
  a result, in rare cases it may be possible for a PG to flip between two acting
  sets while an upgrade to a version with the fix is in progress.  If you observe
  this behavior, you should be able to work around it by completing the upgrade or
  by disabling async recovery by setting osd_async_recovery_min_cost to a very
  large value on all OSDs until the upgrade is complete:
  ``ceph config set osd osd_async_recovery_min_cost 1099511627776``
* RADOS: A detailed version of the `balancer status` CLI command in the balancer
  module is now available. Users may run `ceph balancer status detail` to see more
  details about which PGs were updated in the balancer's last optimization.
  See https://docs.ceph.com/en/latest/rados/operations/balancer/ for more information.
* CephFS: Full support for subvolumes and subvolume groups is now available
  for snap_schedule Manager module.
* RGW: The SNS CreateTopic API now enforces the same topic naming requirements as AWS:
  Topic names must be made up of only uppercase and lowercase ASCII letters, numbers,
  underscores, and hyphens, and must be between 1 and 256 characters long.
* RBD: When diffing against the beginning of time (`fromsnapname == NULL`) in
  fast-diff mode (`whole_object == true` with `fast-diff` image feature enabled
  and valid), diff-iterate is now guaranteed to execute locally if exclusive
  lock is available.  This brings a dramatic performance improvement for QEMU
  live disk synchronization and backup use cases.
* RBD: The ``try-netlink`` mapping option for rbd-nbd has become the default
  and is now deprecated. If the NBD netlink interface is not supported by the
  kernel, then the mapping is retried using the legacy ioctl interface.
* RADOS: Read balancing may now be managed automatically via the balancer
  manager module. Users may choose between two new modes: ``upmap-read``, which
  offers upmap and read optimization simultaneously, or ``read``, which may be used
  to only optimize reads. For more detailed information see https://docs.ceph.com/en/latest/rados/operations/read-balancer/#online-optimization.
* CephFS: MDS log trimming is now driven by a separate thread which tries to
  trim the log every second (`mds_log_trim_upkeep_interval` config). Also,
  a couple of configs govern how much time the MDS spends in trimming its
  logs. These configs are `mds_log_trim_threshold` and `mds_log_trim_decay_rate`.
* RGW: Notification topics are now owned by the user that created them. 
  By default, only the owner can read/write their topics. Topic policy documents
  are now supported to grant these permissions to other users. Preexisting topics
  are treated as if they have no owner, and any user can read/write them using the SNS API. 
  If such a topic is recreated with CreateTopic, the issuing user becomes the new owner.
  For backward compatibility, all users still have permission to publish bucket 
  notifications to topics owned by other users. A new configuration parameter:
  ``rgw_topic_require_publish_policy`` can be enabled to deny ``sns:Publish``
  permissions unless explicitly granted by topic policy.
* RGW: Fix issue with persistent notifications where the changes to topic param that
  were modified while persistent notifications were in the queue will be reflected in notifications.
  So if user sets up topic with incorrect config (e.g. endpoint address) causing failure while delivering the
  notifications to broker, can now modify the incorrect topic attribute and on retry attempt to delivery
  the notifications, new configs will be used.
* RBD: The option ``--image-id`` has been added to `rbd children` CLI command,
  so it can be run for images in the trash.
* PG dump: The default output of `ceph pg dump --format json` has changed. The
  default json format produces a rather massive output in large clusters and
  isn't scalable. So we have removed the 'network_ping_times' section from
  the output. Details in the tracker: https://tracker.ceph.com/issues/57460
* mgr/REST: The REST manager module will trim requests based on the 'max_requests' option.
  Without this feature, and in the absence of manual deletion of old requests,
  the accumulation of requests in the array can lead to Out Of Memory (OOM) issues, 
  resulting in the Manager crashing.

* CephFS: The `subvolume snapshot clone` command now depends on the config option
  `snapshot_clone_no_wait` which is used to reject the clone operation when
  all the cloner threads are busy. This config option is enabled by default which means 
  that if no cloner threads are free, the clone request errors out with EAGAIN.
  The value of the config option can be fetched by using:
   `ceph config get mgr mgr/volumes/snapshot_clone_no_wait`
  and it can be disabled by using:
   `ceph config set mgr mgr/volumes/snapshot_clone_no_wait false`
* RBD: `RBD_IMAGE_OPTION_CLONE_FORMAT` option has been exposed in Python
  bindings via `clone_format` optional parameter to `clone`, `deep_copy` and
  `migration_prepare` methods.
* RBD: `RBD_IMAGE_OPTION_FLATTEN` option has been exposed in Python bindings via
  `flatten` optional parameter to `deep_copy` and `migration_prepare` methods.

* CephFS: fixes to the implementation of the ``root_squash`` mechanism enabled
  via cephx ``mds`` caps on a client credential require a new client feature
  bit, ``client_mds_auth_caps``. Clients using credentials with ``root_squash``
  without this feature will trigger the MDS to raise a HEALTH_ERR on the
  cluster, MDS_CLIENTS_BROKEN_ROOTSQUASH. See the documentation on this warning
  and the new feature bit for more information.
* CephFS: Expanded removexattr support for cephfs virtual extended attributes.
  Previously one had to use setxattr to restore the default in order to "remove".
  You may now properly use removexattr to remove. You can also now remove layout
  on root inode, which then will restore layout to default layout.

* cls_cxx_gather is marked as deprecated.
* CephFS: cephfs-journal-tool is guarded against running on an online file system.
  The 'cephfs-journal-tool --rank <fs_name>:<mds_rank> journal reset' and
  'cephfs-journal-tool --rank <fs_name>:<mds_rank> journal reset --force'
  commands require '--yes-i-really-really-mean-it'.

* Dashboard: Rearranged Navigation Layout: The navigation layout has been reorganized
  for improved usability and easier access to key features.
* Dashboard: CephFS Improvments
  * Support for managing CephFS snapshots and clones, as well as snapshot schedule
    management
  * Manage authorization capabilities for CephFS resources
  * Helpers on mounting a CephFS volume
* Dashboard: RGW Improvements
  * Support for managing bucket policies
  * Add/Remove bucket tags
  * ACL Management
  * Several UI/UX Improvements to the bucket form
* Monitoring: Grafana dashboards are now loaded into the container at runtime rather than
  building a grafana image with the grafana dashboards. Official Ceph grafana images
  can be found in quay.io/ceph/grafana
* Monitoring: RGW S3 Analytics: A new Grafana dashboard is now available, enabling you to
  visualize per bucket and user analytics data, including total GETs, PUTs, Deletes,
  Copies, and list metrics.
* RBD: `Image::access_timestamp` and `Image::modify_timestamp` Python APIs now
  return timestamps in UTC.
* RBD: Support for cloning from non-user type snapshots is added.  This is
  intended primarily as a building block for cloning new groups from group
  snapshots created with `rbd group snap create` command, but has also been
  exposed via the new `--snap-id` option for `rbd clone` command.
* RBD: The output of `rbd snap ls --all` command now includes the original
  type for trashed snapshots.

* CephFS: Command "ceph mds fail" and "ceph fs fail" now requires a
  confirmation flag when some MDSs exhibit health warning MDS_TRIM or
  MDS_CACHE_OVERSIZED. This is to prevent accidental MDS failover causing
  further delays in recovery.
* Based on tests performed at scale on a HDD based Ceph cluster, it was found
  that scheduling with mClock was not optimal with multiple OSD shards. For
  example, in the test cluster with multiple OSD node failures, the client
  throughput was found to be inconsistent across test runs coupled with multiple
  reported slow requests. However, the same test with a single OSD shard and
  with multiple worker threads yielded significantly better results in terms of
  consistency of client and recovery throughput across multiple test runs.
  Therefore, as an interim measure until the issue with multiple OSD shards
  (or multiple mClock queues per OSD) is investigated and fixed, the following
  change to the default HDD OSD shard configuration is made:
   - osd_op_num_shards_hdd = 1 (was 5)
   - osd_op_num_threads_per_shard_hdd = 5 (was 1)
  For more details see https://tracker.ceph.com/issues/66289.
* NFS: The export create/apply of CephFS based exports will now have a additional parameter `cmount_path` under FSAL block,
* NFS: The export create/apply of CephFS based exports will now have a additional parameter `cmount_path` under the FSAL block,
  which specifies the path within the CephFS to mount this export on. If this and the other
  `EXPORT { FSAL {} }` options are the same between multiple exports, those exports will share a single CephFS client. If not specified, the default is `/`.

>=18.0.0

* The RGW policy parser now rejects unknown principals by default. If you are
  mirroring policies between RGW and AWS, you may wish to set
  "rgw policy reject invalid principals" to "false". This affects only newly set
  policies, not policies that are already in place.
* The CephFS automatic metadata load (sometimes called "default") balancer is
  now disabled by default. The new file system flag `balance_automate`
  can be used to toggle it on or off. It can be enabled or disabled via
  `ceph fs set <fs_name> balance_automate <bool>`.
* RGW's default backend for `rgw_enable_ops_log` changed from RADOS to file.
  The default value of `rgw_ops_log_rados` is now false, and `rgw_ops_log_file_path`
  defaults to "/var/log/ceph/ops-log-$cluster-$name.log".
* The SPDK backend for BlueStore is now able to connect to an NVMeoF target.
  Please note that this is not an officially supported feature.
* RGW's pubsub interface now returns boolean fields using bool. Before this change,
  `/topics/<topic-name>` returns "stored_secret" and "persistent" using a string
  of "true" or "false" with quotes around them. After this change, these fields
  are returned without quotes so they can be decoded as boolean values in JSON.
  The same applies to the `is_truncated` field returned by `/subscriptions/<sub-name>`.
* RGW's response of `Action=GetTopicAttributes&TopicArn=<topic-arn>` REST API now
  returns `HasStoredSecret` and `Persistent` as boolean in the JSON string
  encoded in `Attributes/EndPoint`.
* All boolean fields previously rendered as string by `rgw-admin` command when
  the JSON format is used are now rendered as boolean. If your scripts/tools
  relies on this behavior, please update them accordingly. The impacted field names
  are:
  * absolute
  * add
  * admin
  * appendable
  * bucket_key_enabled
  * delete_marker
  * exists
  * has_bucket_info
  * high_precision_time
  * index
  * is_master
  * is_prefix
  * is_truncated
  * linked
  * log_meta
  * log_op
  * pending_removal
  * read_only
  * retain_head_object
  * rule_exist
  * start_with_full_sync
  * sync_from_all
  * syncstopped
  * system
  * truncated
  * user_stats_sync
* RGW: The beast frontend's HTTP access log line uses a new debug_rgw_access
  configurable. This has the same defaults as debug_rgw, but can now be controlled
  independently.
* RBD: The semantics of compare-and-write C++ API (`Image::compare_and_write`
  and `Image::aio_compare_and_write` methods) now match those of C API.  Both
  compare and write steps operate only on `len` bytes even if the respective
  buffers are larger. The previous behavior of comparing up to the size of
  the compare buffer was prone to subtle breakage upon straddling a stripe
  unit boundary.
* RBD: compare-and-write operation is no longer limited to 512-byte sectors.
  Assuming proper alignment, it now allows operating on stripe units (4M by
  default).
* RBD: New `rbd_aio_compare_and_writev` API method to support scatter/gather
  on both compare and write buffers.  This compliments existing `rbd_aio_readv`
  and `rbd_aio_writev` methods.
* The 'AT_NO_ATTR_SYNC' macro is deprecated, please use the standard 'AT_STATX_DONT_SYNC'
  macro. The 'AT_NO_ATTR_SYNC' macro will be removed in the future.
* Trimming of PGLog dups is now controlled by the size instead of the version.
  This fixes the PGLog inflation issue that was happening when the on-line
  (in OSD) trimming got jammed after a PG split operation. Also, a new off-line
  mechanism has been added: `ceph-objectstore-tool` got `trim-pg-log-dups` op
  that targets situations where OSD is unable to boot due to those inflated dups.
  If that is the case, in OSD logs the "You can be hit by THE DUPS BUG" warning
  will be visible.
  Relevant tracker: https://tracker.ceph.com/issues/53729
* RBD: `rbd device unmap` command gained `--namespace` option.  Support for
  namespaces was added to RBD in Nautilus 14.2.0 and it has been possible to
  map and unmap images in namespaces using the `image-spec` syntax since then
  but the corresponding option available in most other commands was missing.
* RGW: Compression is now supported for objects uploaded with Server-Side Encryption.
  When both are enabled, compression is applied before encryption. Earlier releases
  of multisite do not replicate such objects correctly, so all zones must upgrade to
  Reef before enabling the `compress-encrypted` zonegroup feature: see
  https://docs.ceph.com/en/reef/radosgw/multisite/#zone-features and note the
  security considerations.
* RGW: the "pubsub" functionality for storing bucket notifications inside Ceph
  is removed. Together with it, the "pubsub" zone should not be used anymore.
  The REST operations, as well as radosgw-admin commands for manipulating
  subscriptions, as well as fetching and acking the notifications are removed 
  as well.
  In case that the endpoint to which the notifications are sent maybe down or 
  disconnected, it is recommended to use persistent notifications to guarantee 
  the delivery of the notifications. In case the system that consumes the 
  notifications needs to pull them (instead of the notifications be pushed 
  to it), an external message bus (e.g. rabbitmq, Kafka) should be used for 
  that purpose.
* RGW: The serialized format of notification and topics has changed, so that 
  new/updated topics will be unreadable by old RGWs. We recommend completing 
  the RGW upgrades before creating or modifying any notification topics.
* RBD: Trailing newline in passphrase files (`<passphrase-file>` argument in
  `rbd encryption format` command and `--encryption-passphrase-file` option
  in other commands) is no longer stripped.
* RBD: Support for layered client-side encryption is added.  Cloned images
  can now be encrypted each with its own encryption format and passphrase,
  potentially different from that of the parent image.  The efficient
  copy-on-write semantics intrinsic to unformatted (regular) cloned images
  are retained.
* CEPHFS: Rename the `mds_max_retries_on_remount_failure` option to
  `client_max_retries_on_remount_failure` and move it from mds.yaml.in to
  mds-client.yaml.in because this option was only used by MDS client from its
  birth.
* The `perf dump` and `perf schema` commands are deprecated in favor of new
  `counter dump` and `counter schema` commands. These new commands add support
  for labeled perf counters and also emit existing unlabeled perf counters. Some
  unlabeled perf counters became labeled in this release, with more to follow in
  future releases; such converted perf counters are no longer emitted by the
  `perf dump` and `perf schema` commands.
* `ceph mgr dump` command now outputs `last_failure_osd_epoch` and
  `active_clients` fields at the top level.  Previously, these fields were
  output under `always_on_modules` field.
* `ceph mgr dump` command now displays the name of the mgr module that
  registered a RADOS client in the `name` field added to elements of the
  `active_clients` array. Previously, only the address of a module's RADOS
  client was shown in the `active_clients` array.
* RBD: All rbd-mirror daemon perf counters became labeled and as such are now
  emitted only by the new `counter dump` and `counter schema` commands.  As part
  of the conversion, many also got renamed to better disambiguate journal-based
  and snapshot-based mirroring.
* RBD: list-watchers C++ API (`Image::list_watchers`) now clears the passed
  `std::list` before potentially appending to it, aligning with the semantics
  of the corresponding C API (`rbd_watchers_list`).
* The rados python binding is now able to process (opt-in) omap keys as bytes
  objects. This enables interacting with RADOS omap keys that are not decodeable as
  UTF-8 strings.
* Telemetry: Users who are opted-in to telemetry can also opt-in to
  participating in a leaderboard in the telemetry public
  dashboards (https://telemetry-public.ceph.com/). Users can now also add a
  description of the cluster to publicly appear in the leaderboard.
  For more details, see:
  https://docs.ceph.com/en/latest/mgr/telemetry/#leaderboard
  See a sample report with `ceph telemetry preview`.
  Opt-in to telemetry with `ceph telemetry on`.
  Opt-in to the leaderboard with
  `ceph config set mgr mgr/telemetry/leaderboard true`.
  Add leaderboard description with:
  `ceph config set mgr mgr/telemetry/leaderboard_description ‘Cluster description’`.
* CEPHFS: After recovering a Ceph File System post following the disaster recovery
  procedure, the recovered files under `lost+found` directory can now be deleted.
* core: cache-tiering is now deprecated.
* mClock Scheduler: The mClock scheduler (default scheduler in Quincy) has
  undergone significant usability and design improvements to address the slow
  backfill issue. Some important changes are:
  * The 'balanced' profile is set as the default mClock profile because it
    represents a compromise between prioritizing client IO or recovery IO. Users
    can then choose either the 'high_client_ops' profile to prioritize client IO
    or the 'high_recovery_ops' profile to prioritize recovery IO.
  * QoS parameters like reservation and limit are now specified in terms of a
    fraction (range: 0.0 to 1.0) of the OSD's IOPS capacity.
  * The cost parameters (osd_mclock_cost_per_io_usec_* and
    osd_mclock_cost_per_byte_usec_*) have been removed. The cost of an operation
    is now determined using the random IOPS and maximum sequential bandwidth
    capability of the OSD's underlying device.
  * Degraded object recovery is given higher priority when compared to misplaced
    object recovery because degraded objects present a data safety issue not
    present with objects that are merely misplaced. Therefore, backfilling
    operations with the 'balanced' and 'high_client_ops' mClock profiles may
    progress slower than what was seen with the 'WeightedPriorityQueue' (WPQ)
    scheduler.
  * The QoS allocations in all the mClock profiles are optimized based on the above
    fixes and enhancements.
  * For more detailed information see:
    https://docs.ceph.com/en/latest/rados/configuration/mclock-config-ref/
* mgr/snap_schedule: The snap-schedule mgr module now retains one less snapshot
  than the number mentioned against the config tunable `mds_max_snaps_per_dir`
  so that a new snapshot can be created and retained during the next schedule
  run.
* cephfs: Running the command "ceph fs authorize" for an existing entity now
  upgrades the entity's capabilities instead of printing an error. It can now
  also change read/write permissions in a capability that the entity already
  holds. If the capability passed by user is same as one of the capabilities
  that the entity already holds, idempotency is maintained.
* `ceph config dump --format <json|xml>` output will display the localized
  option names instead of its normalized version. For e.g.,
  "mgr/prometheus/x/server_port" will be displayed instead of
  "mgr/prometheus/server_port". This matches the output of the non pretty-print
  formatted version of the command.
* CEPHFS: MDS config option name "mds_kill_skip_replaying_inotable" is a bit
  confusing with "mds_inject_skip_replaying_inotable", therefore renaming it to
  "mds_kill_after_journal_logs_flushed"


>=17.2.1

* The "BlueStore zero block detection" feature (first introduced to Quincy in
https://github.com/ceph/ceph/pull/43337) has been turned off by default with a
new global configuration called `bluestore_zero_block_detection`. This feature,
intended for large-scale synthetic testing, does not interact well with some RBD
and CephFS features. Any side effects experienced in previous Quincy versions
would no longer occur, provided that the configuration remains set to false.
Relevant tracker: https://tracker.ceph.com/issues/55521

* telemetry: Added new Rook metrics to the 'basic' channel to report Rook's
  version, Kubernetes version, node metrics, etc.
  See a sample report with `ceph telemetry preview`.
  Opt-in with `ceph telemetry on`.

  For more details, see:

  https://docs.ceph.com/en/latest/mgr/telemetry/

* OSD: The issue of high CPU utilization during recovery/backfill operations
  has been fixed. For more details, see: https://tracker.ceph.com/issues/56530.

>=15.2.17

* OSD: Octopus modified the SnapMapper key format from
  <LEGACY_MAPPING_PREFIX><snapid>_<shardid>_<hobject_t::to_str()>
  to
  <MAPPING_PREFIX><pool>_<snapid>_<shardid>_<hobject_t::to_str()>
  When this change was introduced, 94ebe0e also introduced a conversion
  with a crucial bug which essentially destroyed legacy keys by mapping them
  to
  <MAPPING_PREFIX><poolid>_<snapid>_
  without the object-unique suffix. The conversion is fixed in this release.
  Relevant tracker: https://tracker.ceph.com/issues/56147
  
* Cephadm may now be configured to carry out CephFS MDS upgrades without
reducing ``max_mds`` to 1. Previously, Cephadm would reduce ``max_mds`` to 1 to
avoid having two active MDS modifying on-disk structures with new versions,
communicating cross-version-incompatible messages, or other potential
incompatibilities. This could be disruptive for large-scale CephFS deployments
because the cluster cannot easily reduce active MDS daemons to 1.
NOTE: Staggered upgrade of the mons/mgrs may be necessary to take advantage
of the feature, refer this link on how to perform it:
https://docs.ceph.com/en/quincy/cephadm/upgrade/#staggered-upgrade
Relevant tracker: https://tracker.ceph.com/issues/55715

* Introduced a new file system flag `refuse_client_session` that can be set using the
`fs set` command. This flag allows blocking any incoming session
request from client(s). This can be useful during some recovery situations
where it's desirable to bring MDS up but have no client workload.
Relevant tracker: https://tracker.ceph.com/issues/57090

* New MDSMap field `max_xattr_size` which can be set using the `fs set` command.
  This MDSMap field allows to configure the maximum size allowed for the full
  key/value set for a filesystem extended attributes.  It effectively replaces
  the old per-MDS `max_xattr_pairs_size` setting, which is now dropped.
  Relevant tracker: https://tracker.ceph.com/issues/55725

* Introduced a new file system flag `refuse_standby_for_another_fs` that can be
set using the `fs set` command. This flag prevents using a standby for another
file system (join_fs = X) when standby for the current filesystem is not available.
Relevant tracker: https://tracker.ceph.com/issues/61599

* MDS now uses host errors, as defined in errno.cc, for current platform.
errorcode32_t is converting, internally, the error code from host to ceph, when encoding, and vice versa,
when decoding, resulting having LINUX codes on the wire, and HOST code on the receiver.
All CEPHFS_E* defines have been removed across Ceph (including the python binding).
Relevant tracker: https://tracker.ceph.com/issues/64611<|MERGE_RESOLUTION|>--- conflicted
+++ resolved
@@ -53,12 +53,10 @@
   CephFS does not support disk space reservation. The only flags supported are
   `FALLOC_FL_KEEP_SIZE` and `FALLOC_FL_PUNCH_HOLE`.
 
-<<<<<<< HEAD
 >=19.2.2
 
 * RGW: PutObjectLockConfiguration can now be used to enable S3 Object Lock on an
   existing versioning-enabled bucket that was not created with Object Lock enabled.
-=======
 
 >= 19.2.2
 
@@ -66,7 +64,6 @@
   necessary in cases where MGR(s) needs to be prevented from being flooded by
   the module commands when coresponding Ceph service is down/degraded.
 
->>>>>>> 55ca88e8
 
 >=19.0.0
 
