--- conflicted
+++ resolved
@@ -50,11 +50,8 @@
 
 >=19.0.0
 
-<<<<<<< HEAD
-=======
 * cephx: key rotation is now possible using `ceph auth rotate`. Previously,
   this was only possible by deleting and then recreating the key.
->>>>>>> 90f260a1
 * ceph: a new --daemon-output-file switch is available for `ceph tell` commands
   to dump output to a file local to the daemon. For commands which produce
   large amounts of output, this avoids a potential spike in memory usage on the
